--- conflicted
+++ resolved
@@ -2,41 +2,8 @@
 <html>
   <head>
     <meta charset="utf-8">
-<<<<<<< HEAD
-    <title>SWF Inspector</title>
-    <style>
-      html, body {
-        width: 100%;
-        height: 100%;
-      }
-      body {
-        margin: 0;
-        font: 11px/18px "Lucida Grande","Lucida Sans Unicode", Helvetica, Arial, Verdana, sans-serif
-      }
-      #stage {
-        position: absolute;
-        top: 0; left: 0;
-        bottom: 38px; right: 0px;
-      }
-      #inputBar {
-        position: absolute;
-        bottom: 0; left: 0; right: 0;
-        height: 45px;
-        padding: 8px;
-        color: white !important;
-        background-color: #3F003F;
-        border-top: 2px solid black;
-        background: -moz-linear-gradient(top, #595959 0%, #2b2b2b 100%); /* FF3.6+ */
-        background: -webkit-linear-gradient(top, #595959 0%,#2b2b2b 100%); /* Chrome10+,Safari5.1+ */
-      }
-      #inputBar a {
-        color: white;
-      }
-    </style>
-=======
     <title>Shumway Inspector</title>
     <link rel="stylesheet" href="style/style.css">
->>>>>>> 4c3d7594
   </head>
   <body>
     <div id="stage"></div>
@@ -152,15 +119,6 @@
     <script src="../../src/flash/ui/Keyboard.js"></script>
     <script src="../../src/flash/ui/Mouse.js"></script>
 
-<<<<<<< HEAD
-    <div id="inputBar">
-      <span><a href="https://www.github.com/mozilla/shumway">Shumway</a> Inspector</span>&nbsp;&nbsp;
-      <label for="file">Select SWF/ABC file (or drag'n'drop the file on the stage): </label><input type="file" id="files" name="files[]" multiple></br>
-      Sys Compiler: <input type="checkbox" id="chkSysCompiler" value="" title="Enables the compiler for the System domain."/>
-      App Compiler: <input type="checkbox" id="chkAppCompiler" value="" title="Enables the compiler for the Application domain."/>
-      Verifier: <input type="checkbox" id="chkVerifier" value="" />
-      Optimizations: <input type="checkbox" id="chkOptimizations" value="" />
-=======
     <input type="file" id="files" name="files[]" multiple style="visibility: hidden;">
 
     <!--
@@ -185,7 +143,6 @@
         <input type="text" class="avm2Option textInput" style="width: 300px" id="file"/>
         <div class="toolbarButton" style="width: 100px" id="execute">Execute</div>
       </div>
->>>>>>> 4c3d7594
     </div>
 
     <script src="inspectorSettings.js"></script>

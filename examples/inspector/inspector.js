var BinaryFileReader = (function binaryFileReader() {
  function constructor(url, responseType) {
    this.url = url;
    this.responseType = responseType || "arraybuffer";
  }

  constructor.prototype = {
    readAll: function(progress, complete) {
      var xhr = new XMLHttpRequest();
      var async = true;
      xhr.open("GET", this.url, async);
      xhr.responseType = this.responseType;
      if (progress) {
        xhr.onprogress = function(event) {
          progress(xhr.response, event.loaded, event.total);
        };
      }
      xhr.onreadystatechange = function(event) {
        if (xhr.readyState === 4) {
          if (xhr.status !== 200 && xhr.status !== 0) {
            complete(null, xhr.statusText);
            return;
          }
          complete(xhr.response);
        }
      }
      xhr.setRequestHeader("If-Modified-Since", "Fri, 01 Jan 1960 00:00:00 GMT"); // no-cache
      xhr.send(null);
    }
  };
  return constructor;
})();

var sysMode = EXECUTION_MODE.INTERPRET;

// avm2 must be global.
var avm2;

function createAVM2(builtinPath, libraryPath, sysMode, appMode, next) {
  assert (builtinPath);
  new BinaryFileReader(builtinPath).readAll(null, function (buffer) {
    avm2 = new AVM2(sysMode, appMode);
    avm2.systemDomain.executeAbc(new AbcFile(new Uint8Array(buffer), "builtin.abc"));
    if (libraryPath) {
      new BinaryFileReader(libraryPath).readAll(null, function (buffer) {
        avm2.systemDomain.executeAbc(new AbcFile(new Uint8Array(buffer), libraryPath));
        next(avm2);
      });
    } else {
      next(avm2);
    }
  });
}

var avm2Root = "../../src/avm2/";
var rfile = getQueryVariable("rfile");
var builtinPath = avm2Root + "generated/builtin/builtin.abc";
var libraryPath = avm2Root + "generated/shell/shell.abc";
var playerGlobalPath = "../../src/flash/playerGlobal.min.abc";

/**
 * You can also specify a remote file as a query string parameters, ?rfile=... to load it automatically
 * when the page loads.
 */
if (rfile) {
  executeFile(rfile);
}

function executeFile(file, buffer) {
  // All execution paths must now load AVM2.
  var appMode = state.appCompiler ? null : EXECUTION_MODE.INTERPRET;
  if (file.endsWith(".abc")) {
    createAVM2(builtinPath, libraryPath, sysMode, appMode, function (avm2) {
      function runABC(file, buffer) {
        avm2.applicationDomain.executeAbc(new AbcFile(new Uint8Array(buffer), file));
        terminate();
      }
      if (!buffer) {
        new BinaryFileReader(file).readAll(null, function(buffer) {
          runABC(file, buffer);
        });
      } else {
        runABC(file, buffer);
      }
    });
  } else if (file.endsWith(".swf")) {
<<<<<<< HEAD
    createAVM2(builtinPath, playerGlobalPath, sysMode, appMode, function (avm2) {
      function runSWF(file, buffer) {
        SWF.embed(buffer, $("#stage")[0], { onComplete: terminate });
      }
      if (!buffer) {
        new BinaryFileReader(file).readAll(null, function(buffer) {
          runSWF(file, buffer);
        });
      } else {
=======
    function runSWF(file, buffer) {
      SWF.embed(buffer, $("#stage")[0], { onComplete: terminate });
    }
    if (!buffer) {
      new BinaryFileReader(file).readAll(null, function(buffer, error) {
        if (!buffer) {
          throw "Unable to open the file " + file + ": " + error;
        }
>>>>>>> b543f239
        runSWF(file, buffer);
      }
    });
  }
}

function terminate() {
  console.info(Counter);
}<|MERGE_RESOLUTION|>--- conflicted
+++ resolved
@@ -84,26 +84,18 @@
       }
     });
   } else if (file.endsWith(".swf")) {
-<<<<<<< HEAD
     createAVM2(builtinPath, playerGlobalPath, sysMode, appMode, function (avm2) {
       function runSWF(file, buffer) {
         SWF.embed(buffer, $("#stage")[0], { onComplete: terminate });
       }
       if (!buffer) {
         new BinaryFileReader(file).readAll(null, function(buffer) {
+          if (!buffer) {
+            throw "Unable to open the file " + file + ": " + error;
+          }
           runSWF(file, buffer);
         });
       } else {
-=======
-    function runSWF(file, buffer) {
-      SWF.embed(buffer, $("#stage")[0], { onComplete: terminate });
-    }
-    if (!buffer) {
-      new BinaryFileReader(file).readAll(null, function(buffer, error) {
-        if (!buffer) {
-          throw "Unable to open the file " + file + ": " + error;
-        }
->>>>>>> b543f239
         runSWF(file, buffer);
       }
     });

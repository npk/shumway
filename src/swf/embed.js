SWF.embed = function(file, container, options) {
  if (!options)
    options = { };

  var canvas = document.createElement('canvas');
  var ctx = canvas.getContext('kanvas-2d');
  var loader = new Loader;

  // TODO choose between AVM1/2 based on FileAttribute settings
  loader.avm1 = options.avm1;
  loader.avm2 = options.avm2;

  var loaderInfo = loader.contentLoaderInfo;
  var stage = new Stage;

  function fitCanvas(container, canvas) {
    canvas.width = container.clientWidth;
    canvas.height = container.clientHeight;
  }

  loaderInfo.addEventListener(Event.INIT, function () {
    stage._frameRate = loaderInfo.frameRate;
    stage._loaderInfo = loaderInfo;
    stage._stageHeight = loaderInfo.height;
    stage._stageWidth = loaderInfo.width;

    loaderInfo._as2Context.stage = stage; // TODO make it better

    if (container.clientHeight) {
      fitCanvas(container, canvas);
      window.addEventListener('resize', fitCanvas.bind(null, container, canvas), false);
    } else {
      canvas.width = stage.stageWidth;
      canvas.height = stage.stageHeight;
    }
    container.appendChild(canvas);

    AS2Key.$bind(canvas);
    AS2Mouse.$bind(canvas);

    stage.addChild(loader.content);
<<<<<<< HEAD
  });
  loaderInfo.addEventListener(Event.PROGRESS, function () {
    if (!isPlaying) {
      var obj = loader._pframes[0]; // HACK using first frame color
      if (obj.bgcolor) {
        stage._color = obj.bgcolor; // TODO convert to numeric
        canvas.style.background = obj.bgcolor;
      }

      renderStage(stage, ctx);
      isPlaying = true;
    }
=======
    renderStage(stage, ctx);
>>>>>>> d578448c
  });

  loader.loadFrom(file);
};<|MERGE_RESOLUTION|>--- conflicted
+++ resolved
@@ -38,23 +38,14 @@
     AS2Key.$bind(canvas);
     AS2Mouse.$bind(canvas);
 
+    var obj = loader._pframes[0]; // HACK using first frame color
+    if (obj.bgcolor) {
+      stage._color = obj.bgcolor; // TODO convert to numeric
+      canvas.style.background = obj.bgcolor;
+    }
+
     stage.addChild(loader.content);
-<<<<<<< HEAD
-  });
-  loaderInfo.addEventListener(Event.PROGRESS, function () {
-    if (!isPlaying) {
-      var obj = loader._pframes[0]; // HACK using first frame color
-      if (obj.bgcolor) {
-        stage._color = obj.bgcolor; // TODO convert to numeric
-        canvas.style.background = obj.bgcolor;
-      }
-
-      renderStage(stage, ctx);
-      isPlaying = true;
-    }
-=======
     renderStage(stage, ctx);
->>>>>>> d578448c
   });
 
   loader.loadFrom(file);

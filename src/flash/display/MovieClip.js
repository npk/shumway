--- conflicted
+++ resolved
@@ -146,38 +146,25 @@
             target = current;
           }
 
-<<<<<<< HEAD
           if (cxform)
             target._cxform = cxform;
           if (matrix) {
-            target._rotation = Math.atan2(matrix.c, matrix.a) * 180 / Math.PI;
-            var sx = Math.sqrt(matrix.d * matrix.d + matrix.c * matrix.c);
+            target._rotation = Math.atan2(matrix.b, matrix.a) * 180 / Math.PI;
+            var sx = Math.sqrt(matrix.a * matrix.a + matrix.b * matrix.b);
             target._scaleX = matrix.a > 0 ? sx : -sx;
-            var sy = Math.sqrt(matrix.a * matrix.a + matrix.b * matrix.b);
+            var sy = Math.sqrt(matrix.d * matrix.d + matrix.c * matrix.c);
             target._scaleY = matrix.d > 0 ? sy : -sy;
             target._x = matrix.tx / 20;
             target._y = matrix.ty / 20;
+            target._currentTransformMatrix = {
+              a: matrix.a,
+              b: matrix.b,
+              c: matrix.c,
+              d: matrix.d,
+              tx: target._x,
+              ty: target._y
+            };
           }
-=======
-        if (cxform)
-          target._cxform = cxform;
-        if (matrix) {
-          target._rotation = Math.atan2(matrix.b, matrix.a) * 180 / Math.PI;
-          var sx = Math.sqrt(matrix.a * matrix.a + matrix.b * matrix.b);
-          target._scaleX = matrix.a > 0 ? sx : -sx;
-          var sy = Math.sqrt(matrix.d * matrix.d + matrix.c * matrix.c);
-          target._scaleY = matrix.d > 0 ? sy : -sy;
-          target._x = matrix.tx / 20;
-          target._y = matrix.ty / 20;
-          target._currentTransformMatrix = {
-            a: matrix.a,
-            b: matrix.b,
-            c: matrix.c,
-            d: matrix.d,
-            tx: target._x,
-            ty: target._y
-          };
->>>>>>> b543f239
         }
       }
 

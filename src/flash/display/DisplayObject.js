--- conflicted
+++ resolved
@@ -190,25 +190,6 @@
     set height(val) {
       notImplemented();
     },
-<<<<<<< HEAD
-    hitTestObject: function (obj) {
-      return this._hitTest(false, 0, 0, false, obj);
-    },
-    hitTestPoint: function (x, y, shapeFlag) {
-      return this._hitTest(true, x, y, shapeFlag, null);
-    },
-    _hitTest: function _hitTest(use_xy, x, y, useShape, hitTestObject) {
-      if (use_xy) {
-        // debugger;
-        return false; //notImplemented();
-      } else {
-        var box1 = this.getBounds();
-        var box2 = hitTestObject.getBounds();
-        return box1.intersects(box2);
-      }
-    },
-=======
->>>>>>> accb346c
     get loaderInfo() {
       return this._loaderInfo || (this._parent ? this._parent.loaderInfo : null);
     },

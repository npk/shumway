/* -*- mode: javascript; tab-width: 4; insert-tabs-mode: nil; indent-tabs-mode: nil -*- */

function createGlobalObject(script) {
    var global = new ASObject();
    global.traits = script.traits;
    global.trace = function (val) {
        console.info(val);
    };
    global.Date = {
        construct: function (obj, args) {
            assert(args.length == 0);
            return new Date();
        }
    };
    global.Array = {
        construct: function (obj, args) {
            if (args.length == 0) {
                return new Array();
            } else if (args.length == 1) {
                return new Array(args[0]);
            } else {
                assert(false);
            }
        }
    };
    global.Math = Math;
    global.Object = {
        construct: function (obj, args) {
            return new ASObject();
        }
    };
    global.String = String;
    global.RegExp = {
        construct: function (obj, args) {
            assert(args.length == 2);
            return new RegExp(args[0], args[1]);
        }
    };
    global.parseInt = parseInt;
    global.print = function (val) {
        console.info(val);
    };
    global.toString = function () {
        return "[global]";
    };
    return global;
}

var Scope = (function () {
    function scope(original) {
        if (original) {
            this.stack = original.stack.slice(0);
        } else {
            this.stack = [];
        }
    }
    
    scope.prototype.push = function push(val) {
        this.stack.push(val);
    };
    
    scope.prototype.pop = function pop() {
        return this.stack.pop();
    };
    
    scope.prototype.global = function global() {
        return this.stack[0];
    };
    
    scope.prototype.scope = function scope(i) {
        return this.stack[i];
    };
    
    scope.prototype.clone = function clone() {
        return new Scope(this);
    };
    
    scope.prototype.findProperty = function findProperty(multiname) {
        var stack = this.stack;
        for (var i = stack.length - 1; i >= 0; i--) {
            var s = stack[i];
            if (s.traits) {
                var trait = findTrait(s.traits, multiname);
                if (trait != null) {
                    return s;
                }
            }
            if (i == 0 && s.hasOwnProperty(multiname.name)) {
                return s;
            }
        }
        return null;
    };
    
    return scope;
})();

function interpretAbc(abc) {
    var methodInfo = abc.entryPoint;
    var global = createGlobalObject(abc.lastScript);
    var scope = new Scope();
    scope.push(global);
    var $this = new ASObject();
    new Closure(abc, methodInfo, scope).apply($this);
}

Object.prototype.getProperty = function(multiname) {
    return this[multiname.name];
};

Array.prototype.setProperty = function setProperty(multiname, value) {
    return this[multiname.name] = value;
};

function wrap(fn) {
    return function () { 
        return fn.apply(null, Array.prototype.slice.call(arguments, 0));
    };
}

String.prototype.getProperty = function(multiname) {
    if (multiname.name == "replace") {
        return function (regexp, val) {
            return this.replace(regexp, wrap(val));
        };
    }
    return this[multiname.name];
};

var ASObject = (function () {
    var counter = 0;
    
    function asObject() {
        this.slots = [];
        this.traits = null;
        this.id = counter++; 
    }
    
    asObject.prototype.getProperty = function getProperty(multiname) {
        if (this.traits) {
            var trait = findTrait(this.traits, multiname);
            if (trait) {
                if (trait.isSlot()) {
                    return this.slots[trait.slotId];
                } else if (trait.isMethod()) {
                    return trait.method;
                } 
            }
        }
        return Object.prototype.getProperty.call(this, multiname);
    };
    
    asObject.prototype.setProperty = function setProperty(multiname, value) {
        if (this.traits) {
            var trait = findTrait(this.traits, multiname);
            if (trait) {
                assert (trait.isSlot());
                this.slots[trait.slotId] = value;
            }
        }
        return this[multiname.name] = value;
    };
    
    asObject.prototype.applyTraits = function applyTraits(traits) {
        for (var i = 0; i < traits.length; i++) {
            var trait = traits[i];
            if (trait.isSlot()) {
                this.slots[trait.slotId] = trait.value;
            }
        }
    };
    
    asObject.prototype.toString = function () {
        return "[ASObject " + this.id + "]";
    };
    
    return asObject;
})();

var Klass = (function () {
    function klass(classInfo, baseType) {
        ASObject.call(this);
        ASObject.prototype.applyTraits.call(this, classInfo.traits);
        this.traits = classInfo.traits;
    }
    klass.prototype = inherit(ASObject, {
        
    });
    return klass;
})();

function findTrait(traits, multiname) {
    for (var i = 0; i < traits.length; i++) {
        if (traits[i].name.matches(multiname)) {
            return traits[i];
        }
    }
    return null;
};

function toDouble(x) {
    return Number(x);
}

function toBoolean(x) {
    return Boolean(x);
}

<<<<<<< HEAD
=======
function interpretAbc(abc) {
    var method = abc.entryPoint;
    var scope = createGlobalScope(abc.lastScript);
    
    new Frame(abc, method, scope).apply(new ASObject());
}

>>>>>>> f4d9aa20
var traceExecution = inBrowser ? null : new IndentingWriter();
if (traceExecution) {
    traceExecution.tab = "    ";
}

<<<<<<< HEAD
var Closure = (function () {
    function closure (abc, methodInfo, scope) {
=======
var Frame = (function frame() {
    function constructor (abc, method, scopeStack) {
        this.scopeStack = scopeStack;
        this.code = method.code;
>>>>>>> f4d9aa20
        this.abc = abc;
        this.methodInfo = methodInfo;
        this.scope = scope;
    }
    
    closure.prototype = {
        toString: function toString() {
            return "[closure " + this.methodInfo + "]";
        },
        apply: function($this, args) {
            var abc = this.abc;
            var code = new AbcStream(this.methodInfo.methodBody.code);
            var ints = abc.constantPool.ints;
            var uints = abc.constantPool.uints;
            var doubles = abc.constantPool.doubles;
            var strings = abc.constantPool.strings;
            var multinames = abc.constantPool.multinames;
            
            var local = [$this];
            if (args) {
                local = local.concat(args);
            }
            var stack = [];
            var scope = this.scope;
            
<<<<<<< HEAD
            var offset, value2, value1, value, index, multiname, args, obj, classInfo, baseType;
            var methodInfo, methodBody, klass, debugFile = null, debugLine = null;
=======
            var scopeStack = this.scopeStack;
            
            var offset, value2, value1, value, index, multiname, argCount, args, obj, top, res, classInfo;
            var baseType;
            var method;
            var debugFile = null, debugLine = null;
            var klass;
>>>>>>> f4d9aa20
            
            function jump (offset) {
                code.seek(code.pos + offset);
            }
            
            /**
             * Finds the object with a property that matches the given multiname. This first searches the scope stack,
             * and then the saved scope stack. 
             */
            function findProperty(multiname, strict) {
                var res = scope.findProperty(multiname);
                if (res == null) {
                    assert(!strict, "Property " + multiname + " not found.");
                    return scope.global();
                } else {
                    return res;
                }
            };
            
            function readMultiname() {
                return multinames[code.readU30()];
            }
            
            /**
             * Creates a multiname by fetching the name and namespace from the stack if necessary.
             */
            function createMultiname(multiname) {
                if (multiname.isRuntime()) {
                    multiname = multiname.clone();
                    if (multiname.isRuntimeName()) {
                        multiname.setName(stack.pop());
                    } 
                    if (multiname.isRuntimeNamespace()) {
                        multiname.setNamespace(stack.pop());
                    }
                }
                assert(!multiname.isRuntime());
                return multiname;
            }
            
            function readAndCreateMultiname() {
                return createMultiname(readMultiname());
            }
            
            while (code.remaining() > 0) {
                var bc = code.readU8();
                
                function notImplemented() {
                    assert (false, "Not Implemented: " + opcodeName(bc));
                }
                
                if (traceExecution) {
                    var debugInfo = debugFile && debugLine ? debugFile + ":" + debugLine : ""; 
                    traceExecution.enter(String(code.position).padRight(' ', 4) + opcodeName(bc) + " " + 
                                         traceOperands(opcodeTable[bc], abc, code, true) + " " + debugInfo);
                }
                
                switch (bc) {
                case OP_bkpt: notImplemented(); break;
                case OP_nop: notImplemented(); break;
                case OP_throw: notImplemented(); break;
                case OP_getsuper: notImplemented(); break;
                case OP_setsuper: notImplemented(); break;
                case OP_dxns: notImplemented(); break;
                case OP_dxnslate: notImplemented(); break;
                case OP_kill:
                    local[code.readU30()] = undefined;
                    break;
                case OP_label: 
                    /* Do nothing. Used to indicate that this location is the target of a branch, which
                     * is only useful for static analysis. */
                    break;
                case OP_lf32x4: notImplemented(); break;
                case OP_sf32x4: notImplemented(); break;
                case OP_ifnlt:
                case OP_ifge:
                    offset = code.readS24(); value2 = stack.pop(); value1 = stack.pop();
                    if (isNaN(value1) || isNaN(value2)) {
                        if (bc === OP_ifnlt) jump(offse);
                    } else if (value1 < value2 === false) {
                        jump(offset);
                    }
                    break;
                case OP_ifnle:
                case OP_ifgt:
                    offset = code.readS24(); value2 = stack.pop(); value1 = stack.pop();
                    if (isNaN(value1) || isNaN(value2)) {
                        if (bc === OP_ifnle) jump(offse);
                    } else if (value2 < value1 === true) {
                        jump(offset);
                    }
                    break;
                case OP_ifngt: 
                case OP_ifle:
                    offset = code.readS24(); value2 = stack.pop(); value1 = stack.pop();
                    if (isNaN(value1) || isNaN(value2)) {
                        if (bc === OP_ifngt) jump(offse);
                    } else if (value2 < value1 === false) {
                        jump(offset);
                    }
                    break;
                case OP_ifnge:
                case OP_iflt: 
                    offset = code.readS24(); value2 = stack.pop(); value1 = stack.pop();
                    if (isNaN(value1) || isNaN(value2)) {
                        if (bc === OP_ifnge) jump(offse);
                    } else if (value1 < value2 === true) {
                        jump(offset);
                    }
                    break;
                case OP_jump: 
                    jump(code.readS24());
                    break;
                case OP_iftrue:
                    offset = code.readS24();
                    if (toBoolean(stack.pop())) jump(offset);
                    break;
                case OP_iffalse:
                    offset = code.readS24();
                    if (toBoolean(stack.pop()) === false) jump(offset);
                    break;
                case OP_ifeq:
                    offset = code.readS24(); value2 = stack.pop(); value1 = stack.pop();
                    if (value1 == value2) jump(offset);
                    break;
                case OP_ifne: 
                    offset = code.readS24(); value2 = stack.pop(); value1 = stack.pop();
                    if ((value1 == value2) === false) jump(offset);
                    break;
                case OP_ifstricteq: notImplemented(); break;
                case OP_ifstrictne: notImplemented(); break;
                case OP_lookupswitch: notImplemented(); break;
                case OP_pushwith: notImplemented(); break;
                case OP_popscope:
                    scope.pop();
                    break;
                case OP_nextname: notImplemented(); break;
                case OP_hasnext: notImplemented(); break;
                case OP_pushnull: 
                    stack.push(null); 
                    break;
                case OP_pushundefined:
                    stack.push(undefined);
                    break;
                case OP_pushfloat: notImplemented(); break;
                case OP_nextvalue: notImplemented(); break;
                case OP_pushbyte: 
                    stack.push(code.readU8());
                    break;
                case OP_pushshort:
                    stack.push(code.readU30());
                    break;
                case OP_pushtrue: notImplemented(); break;
                case OP_pushfalse: notImplemented(); break;
                case OP_pushnan: notImplemented(); break;
                case OP_pop:
                    stack.pop();
                    break;
                case OP_dup:
                    stack.push(stack.peek());
                    break;
                case OP_swap:         stack.push(stack.pop(), stack.pop());       break;
                case OP_pushstring: 
                    stack.push(strings[code.readU30()]);
                    break;
                case OP_pushint: 
                    stack.push(ints[code.readU30()]);
                    break;
                case OP_pushuint: 
                    stack.push(uints[code.readU30()]);
                    break;
                case OP_pushdouble: 
                    stack.push(doubles[code.readU30()]);
                    break;
                case OP_pushscope:
                    scope.push(stack.pop());
                    break;
                case OP_pushnamespace: notImplemented(); break;
                case OP_hasnext2: notImplemented(); break;
                case OP_li8: notImplemented(); break;
                case OP_li16: notImplemented(); break;
                case OP_li32: notImplemented(); break;
                case OP_lf32: notImplemented(); break;
                case OP_lf64: notImplemented(); break;
                case OP_si8: notImplemented(); break;
                case OP_si16: notImplemented(); break;
                case OP_si32: notImplemented(); break;
                case OP_sf32: notImplemented(); break;
                case OP_sf64: notImplemented(); break;
                case OP_newfunction:
<<<<<<< HEAD
                    methodInfo = abc.methods[code.readU30()];
                    stack.push(new Closure(abc, methodInfo, scope.clone()));
                    break;
                case OP_call:
                    args = stack.popMany(code.readU30());
                    obj = stack.pop();
                    stack.push(stack.pop().apply(obj, args));
=======
                    method = abc.methods[code.readU30()];
                    stack.push(new Closure(new Frame(abc, method, scopeStack.clone())));
>>>>>>> f4d9aa20
                    break;
                case OP_construct:
                    args = stack.popMany(code.readU30());
                    obj = stack.pop();
                    stack.push(obj.construct(obj, args));
                    break;
                case OP_callmethod: notImplemented(); break;
                case OP_callstatic: notImplemented(); break;
                case OP_callsuper: notImplemented(); break;
                case OP_callproperty:
                    multiname = readMultiname();
                    args = stack.popMany(code.readU30());
                    multiname = createMultiname(multiname);
                    obj = stack.pop();
                    val = obj.getProperty(multiname);
                    if (val instanceof MethodInfo) {
                        val = new Closure(abc, val, scope);
                    }
                    stack.push(val.apply(obj, args));
                    break;
                case OP_returnvoid:
                    if (traceExecution) {
                        traceExecution.outdent();
                    }
                    return undefined;
                    break;
                case OP_returnvalue:
                    if (traceExecution) {
                        traceExecution.outdent();
                    }
                    return stack.pop();
                case OP_constructsuper: notImplemented(); break;
                case OP_constructprop: 
                    multiname = multinames[code.readU30()];
                    args = stack.popMany(code.readU30());
                    if (multiname.isRuntime()) {
                        assert(false);
                    } else {
                        obj = stack.pop();
                        stack.push(obj.getProperty(multiname).construct(obj, args));
                    }
                    break;
                case OP_callsuperid: notImplemented(); break;
                case OP_callproplex: notImplemented(); break;
                case OP_callinterface: notImplemented(); break;
                case OP_callsupervoid: notImplemented(); break;
                case OP_callpropvoid: notImplemented(); break;
                case OP_sxi1: notImplemented(); break;
                case OP_sxi8: notImplemented(); break;
                case OP_sxi16: notImplemented(); break;
                case OP_applytype: notImplemented(); break;
                case OP_pushfloat4: notImplemented(); break;
                case OP_newobject: notImplemented(); break;
                case OP_newarray: 
                    stack.push(stack.popMany(code.readU32()));
                    break;
                case OP_newactivation:
                    obj = new ASObject();
                    obj.traits = this.methodInfo.methodBody.traits;
                    stack.push(obj);
                    break;
                case OP_newclass:
                    classInfo = abc.classes[code.readU30()];
                    method = classInfo.init;
                    baseType = stack.pop();
                    klass = new Klass(classInfo, baseType);
<<<<<<< HEAD
                    new Closure(abc, methodBody, scope.clone()).apply(klass);
=======
                    new Frame(abc, method, scopeStack.clone()).apply(klass);
>>>>>>> f4d9aa20
                    stack.push(klass);
                    break;
                case OP_getdescendants: notImplemented(); break;
                case OP_newcatch: notImplemented(); break;
                case OP_findpropstrict:
                    multiname = multinames[code.readU30()];
                    if (multiname.isRuntime()) {
                        assert(false);
                    } else {
                        stack.push(findProperty(multiname, true));
                    }
                    break;
                case OP_findproperty:
                    multiname = readAndCreateMultiname();
                    stack.push(findProperty(multiname, false));
                    break;
                case OP_finddef: notImplemented(); break;
                case OP_getlex: notImplemented(); break;
                case OP_setproperty: 
                    value = stack.pop();
                    multiname = readAndCreateMultiname();
                    obj = stack.pop();
                    obj.setProperty(multiname, value);
                    break;
                case OP_getlocal: 
                    stack.push(local[code.readU30()]);
                    break;
                case OP_setlocal:
                    local[code.readU30()] = stack.pop();
                    break;
                case OP_getglobalscope:
                    stack.push(scope.global());
                    break;
                case OP_getscopeobject:
                    stack.push(scope.scope(code.readU8()));
                    break;
                case OP_getproperty:
                    multiname = readAndCreateMultiname();
                    stack.push(stack.pop().getProperty(multiname));
                    break;
                case OP_getouterscope: notImplemented(); break;
                case OP_initproperty:
                    value = stack.pop();
                    multiname = readAndCreateMultiname();
                    stack.pop().setProperty(multiname, value);
                    break;
                case OP_setpropertylate: notImplemented(); break;
                case OP_deleteproperty: notImplemented(); break;
                case OP_deletepropertylate: notImplemented(); break;
                case OP_getslot:
                    stack.push(stack.pop().slots[code.readU30()]);
                    break;
                case OP_setslot: 
                    index = code.readU30();
                    assert(index > 0);
                    value = stack.pop();
                    stack.pop().slots[index] = value; 
                    break;
                case OP_getglobalslot: notImplemented(); break;
                case OP_setglobalslot: notImplemented(); break;
                case OP_convert_s: notImplemented(); break;
                case OP_esc_xelem: notImplemented(); break;
                case OP_esc_xattr: notImplemented(); break;
                case OP_convert_i: notImplemented(); break;
                case OP_convert_u: notImplemented(); break;
                case OP_convert_d:
                    stack.push(toDouble(stack.pop()));
                    break;
                case OP_convert_b:
                    stack.push(toBoolean(stack.pop()));
                    break;
                case OP_convert_o: notImplemented(); break;
                case OP_checkfilter: notImplemented(); break;
                case OP_convert_f: notImplemented(); break;
                case OP_unplus: notImplemented(); break;
                case OP_convert_f4: notImplemented(); break;
                case OP_coerce: notImplemented(); break;
                case OP_coerce_b: notImplemented(); break;
                case OP_coerce_a: 
                    // NOP
                    break;
                case OP_coerce_i: notImplemented(); break;
                case OP_coerce_d: notImplemented(); break;
                case OP_coerce_s: notImplemented(); break;
                case OP_astype: notImplemented(); break;
                case OP_astypelate: notImplemented(); break;
                case OP_coerce_u: notImplemented(); break;
                case OP_coerce_o: notImplemented(); break;
                case OP_negate: notImplemented(); break;
                case OP_increment: 
                    stack.push(stack.pop() + 1);
                    break;
                case OP_inclocal: notImplemented(); break;
                case OP_decrement: notImplemented(); break;
                case OP_declocal: notImplemented(); break;
                case OP_typeof: notImplemented(); break;
                case OP_not: 
                    stack.push(!stack.pop());
                    break;
                case OP_bitnot:
                    stack.push(~stack.pop());
                    break;
                case OP_add_d: notImplemented(); break;
                case OP_add:
                    value2 = stack.pop(); value1 = stack.pop();
                    stack.push(value1 + value2);
                    break;
                case OP_subtract:
                    value2 = stack.pop(); value1 = stack.pop();
                    stack.push(value1 - value2);
                    break;
                case OP_multiply: 
                    value2 = stack.pop(); value1 = stack.pop();
                    stack.push(value1 * value2);
                    break;
                case OP_divide:
                    value2 = stack.pop(); value1 = stack.pop();
                    stack.push(value1 / value2);
                    break;
                case OP_modulo:
                    value2 = stack.pop(); value1 = stack.pop();
                    stack.push(value1 % value2);
                    break;
                case OP_lshift: 
                    value2 = stack.pop(); value1 = stack.pop();
                    stack.push(value1 << value2);
                    break;
                case OP_rshift: 
                    value2 = stack.pop(); value1 = stack.pop();
                    stack.push(value1 >> value2);
                    break;
                case OP_urshift: 
                    value2 = stack.pop(); value1 = stack.pop();
                    stack.push(value1 >>> value2);
                    break;
                case OP_bitand:
                    value2 = stack.pop(); value1 = stack.pop();
                    stack.push(value1 & value2);
                    break;
                case OP_bitor: 
                    value2 = stack.pop(); value1 = stack.pop();
                    stack.push(value1 | value2);
                    break;
                case OP_bitxor:
                    value2 = stack.pop(); value1 = stack.pop();
                    stack.push(value1 ^ value2);
                    break;
                case OP_equals:
                    value2 = stack.pop(); value1 = stack.pop();
                    stack.push(value1 == value2);
                    break;
                case OP_strictequals:
                    value2 = stack.pop(); value1 = stack.pop();
                    stack.push(value1 === value2);
                    break;
                case OP_lessthan: 
                    value2 = stack.pop(); value1 = stack.pop();
                    stack.push(value1 < value2);
                    break;
                case OP_lessequals:
                    value2 = stack.pop(); value1 = stack.pop();
                    stack.push(value1 <= value2);
                    break;
                case OP_greaterthan:
                    value2 = stack.pop(); value1 = stack.pop();
                    stack.push(value1 > value2);
                    break;
                case OP_greaterequals:
                    value2 = stack.pop(); value1 = stack.pop();
                    stack.push(value1 >= value2);
                    break;
                case OP_instanceof: notImplemented(); break;
                case OP_istype: notImplemented(); break;
                case OP_istypelate: notImplemented(); break;
                case OP_in: notImplemented(); break;
                case OP_increment_i: notImplemented(); break;
                case OP_decrement_i: notImplemented(); break;
                case OP_inclocal_i: notImplemented(); break;
                case OP_declocal_i: notImplemented(); break;
                case OP_negate_i: notImplemented(); break;
                case OP_add_i: notImplemented(); break;
                case OP_subtract_i: notImplemented(); break;
                case OP_multiply_i: notImplemented(); break;
                case OP_getlocal0:
                case OP_getlocal1:
                case OP_getlocal2:
                case OP_getlocal3:
                    stack.push(local[bc - OP_getlocal0]);
                    break;
                case OP_setlocal0:
                case OP_setlocal1:
                case OP_setlocal2:
                case OP_setlocal3:
                    local[bc - OP_setlocal0] = stack.pop();
                    break;
                case OP_debug:
                    code.readU8();
                    code.readU30();
                    code.readU8();
                    code.readU30();
                    break;
                case OP_debugline: 
                    debugLine = code.readU30(); 
                    break;
                case OP_debugfile:
                    debugFile = strings[code.readU30()];
                    break;
                case OP_bkptline: break;
                case OP_timestamp: notImplemented(); break;
                default:
                    console.info("Not Implemented: " + opcodeName(bc));
                }
                
                if (traceExecution) {
                    traceExecution.enter("scope:");
                    traceExecution.writeArray(scope.stack);
                    traceExecution.outdent();
                    traceExecution.enter("local:");
                    traceExecution.writeArray(local);
                    traceExecution.outdent();
                    traceExecution.enter("stack:");
                    traceExecution.writeArray(stack);
                    traceExecution.outdent();
                    traceExecution.outdent();
                }
                
            }
        }
    };
    
    return closure;
})();<|MERGE_RESOLUTION|>--- conflicted
+++ resolved
@@ -206,30 +206,13 @@
     return Boolean(x);
 }
 
-<<<<<<< HEAD
-=======
-function interpretAbc(abc) {
-    var method = abc.entryPoint;
-    var scope = createGlobalScope(abc.lastScript);
-    
-    new Frame(abc, method, scope).apply(new ASObject());
-}
-
->>>>>>> f4d9aa20
 var traceExecution = inBrowser ? null : new IndentingWriter();
 if (traceExecution) {
     traceExecution.tab = "    ";
 }
 
-<<<<<<< HEAD
 var Closure = (function () {
     function closure (abc, methodInfo, scope) {
-=======
-var Frame = (function frame() {
-    function constructor (abc, method, scopeStack) {
-        this.scopeStack = scopeStack;
-        this.code = method.code;
->>>>>>> f4d9aa20
         this.abc = abc;
         this.methodInfo = methodInfo;
         this.scope = scope;
@@ -241,7 +224,7 @@
         },
         apply: function($this, args) {
             var abc = this.abc;
-            var code = new AbcStream(this.methodInfo.methodBody.code);
+            var code = new AbcStream(this.methodInfo.code);
             var ints = abc.constantPool.ints;
             var uints = abc.constantPool.uints;
             var doubles = abc.constantPool.doubles;
@@ -255,19 +238,9 @@
             var stack = [];
             var scope = this.scope;
             
-<<<<<<< HEAD
             var offset, value2, value1, value, index, multiname, args, obj, classInfo, baseType;
-            var methodInfo, methodBody, klass, debugFile = null, debugLine = null;
-=======
-            var scopeStack = this.scopeStack;
-            
-            var offset, value2, value1, value, index, multiname, argCount, args, obj, top, res, classInfo;
-            var baseType;
-            var method;
-            var debugFile = null, debugLine = null;
-            var klass;
->>>>>>> f4d9aa20
-            
+            var methodInfo, klass, debugFile = null, debugLine = null;
+
             function jump (offset) {
                 code.seek(code.pos + offset);
             }
@@ -317,13 +290,13 @@
                 function notImplemented() {
                     assert (false, "Not Implemented: " + opcodeName(bc));
                 }
-                
+
                 if (traceExecution) {
                     var debugInfo = debugFile && debugLine ? debugFile + ":" + debugLine : ""; 
                     traceExecution.enter(String(code.position).padRight(' ', 4) + opcodeName(bc) + " " + 
                                          traceOperands(opcodeTable[bc], abc, code, true) + " " + debugInfo);
                 }
-                
+
                 switch (bc) {
                 case OP_bkpt: notImplemented(); break;
                 case OP_nop: notImplemented(); break;
@@ -457,7 +430,6 @@
                 case OP_sf32: notImplemented(); break;
                 case OP_sf64: notImplemented(); break;
                 case OP_newfunction:
-<<<<<<< HEAD
                     methodInfo = abc.methods[code.readU30()];
                     stack.push(new Closure(abc, methodInfo, scope.clone()));
                     break;
@@ -465,10 +437,6 @@
                     args = stack.popMany(code.readU30());
                     obj = stack.pop();
                     stack.push(stack.pop().apply(obj, args));
-=======
-                    method = abc.methods[code.readU30()];
-                    stack.push(new Closure(new Frame(abc, method, scopeStack.clone())));
->>>>>>> f4d9aa20
                     break;
                 case OP_construct:
                     args = stack.popMany(code.readU30());
@@ -527,7 +495,7 @@
                     break;
                 case OP_newactivation:
                     obj = new ASObject();
-                    obj.traits = this.methodInfo.methodBody.traits;
+                    obj.traits = this.methodInfo.traits;
                     stack.push(obj);
                     break;
                 case OP_newclass:
@@ -535,11 +503,7 @@
                     method = classInfo.init;
                     baseType = stack.pop();
                     klass = new Klass(classInfo, baseType);
-<<<<<<< HEAD
-                    new Closure(abc, methodBody, scope.clone()).apply(klass);
-=======
-                    new Frame(abc, method, scopeStack.clone()).apply(klass);
->>>>>>> f4d9aa20
+                    new Closure(abc, method, scope.clone()).apply(klass);
                     stack.push(klass);
                     break;
                 case OP_getdescendants: notImplemented(); break;

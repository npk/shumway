/* -*- mode: javascript; tab-width: 4; insert-tabs-mode: nil; indent-tabs-mode: nil -*- */

var AbcStream = (function () {
    function abcStream(bytes) {
        this.bytes = bytes;
        this.view = new DataView(bytes.buffer);
        this.pos = 0;
    }

    abcStream.prototype = {
        get position() {
            return this.pos;
        },
        remaining: function () {
            return this.bytes.length - this.pos;
        },
        seek: function(pos) {
            this.pos = pos;
        },
        readU8: function() {
            return this.bytes[this.pos++];
        },
        readU32: function() {
            return this.readS32() >>> 0;
        },
        readU30: function() {
            var result = this.readU32();
            if (result & 0xc0000000) {
                error("Corrupt ABC File");
            }
            return result;
        },
        readU30Unsafe: function() {
            return this.readU32();
        },
        /**
         * Read a variable-length encoded 32-bit signed integer. The value may use one to five bytes (little endian),
         * each contributing 7 bits. The most significant bit of each byte indicates that the next byte is part of
         * the value. The spec indicates that the most significant bit of the last byte to be read is sign extended
         * but this turns out not to be the case in the real implementation, for instance 0x7f should technically be
         * -1, but instead it's 127. Moreover, what happens to the remaining 4 high bits of the fifth byte that is
         * read? Who knows, here we'll just stay true to the Tamarin implementation.
         */
        readS32: function() {
            var result = this.readU8();
            if (result & 0x80) {
                result = result & 0x7f | this.readU8() << 7;
                if (result & 0x4000) {
                    result = result & 0x3fff | this.readU8() << 14;
                    if (result & 0x200000) {
                        result = result & 0x1fffff | this.readU8() << 21;
                        if (result & 0x10000000) {
                            result = result & 0x0fffffff | this.readU8() << 28;
                            result = result & 0xffffffff;
                        }
                    }
                }
            }
            return result;
        },
        readWord: function() {
            var result = this.view.getUint32(this.pos, true);
            this.pos += 4;
            return result;
        },
        readS24: function() {
            var u = this.readU8() |
                (this.readU8() << 8) |
                (this.readU8() << 16);
            return (u << 8) >> 8;
        },
        readDouble: function() {
            var result = this.view.getFloat64(this.pos, true);
            this.pos += 8;
            return result;
        },
        readUTFString: function(length) {
            var result = "", end = this.pos + length;

            while(this.pos < end) {
                var c = this.bytes[this.pos++];
                if (c <= 0x7f) {
                    result += String.fromCharCode(c);
                }
                else if (c >= 0xc0) { // multibyte
                    var code;
                    if (c < 0xe0) { // 2 bytes
                        code = ((c & 0x1f) << 6) |
                            (this.bytes[this.pos++] & 0x3f);
                    }
                    else if (c < 0xf0) { // 3 bytes
                        code = ((c & 0x0f) << 12) |
                            ((this.bytes[this.pos++] & 0x3f) << 6) |
                            (this.bytes[this.pos++] & 0x3f);
                    } else { // 4 bytes
                        // turned into two characters in JS as surrogate pair
                        code = (((c & 0x07) << 18) |
                                ((this.bytes[this.pos++] & 0x3f) << 12) |
                                ((this.bytes[this.pos++] & 0x3f) << 6) |
                                (this.bytes[this.pos++] & 0x3f)) - 0x10000;
                        // High surrogate
                        result += String.fromCharCode(((code & 0xffc00) >>> 10) + 0xd800);
                        // Low surrogate
                        code = (code & 0x3ff) + 0xdc00;
                    }
                    result += String.fromCharCode(code);
                } // Otherwise it's an invalid UTF8, skipped.
            }
            return result;
        }
    };

    return abcStream;
})();

function parseTraits(constantPool, stream, methods, classes) {
    var count = stream.readU30();
    var traits = [];
    for (var i = 0; i < count; i++) {
        traits.push(new Trait(constantPool, stream, methods, classes));
    }
    return traits;
}

var Trait = (function () {
    function trait(constantPool, stream, methods, classes) {
        this.name = constantPool.multinames[stream.readU30()];
        assert(this.name.isQName());

        var tag = stream.readU8();

        this.kind = tag & 0x0F;
        this.attributes = (tag >> 4) & 0x0F;

        switch (this.kind) {
            case TRAIT_Slot:
            case TRAIT_Const:
                this.slotId = stream.readU30();
                this.typeName = constantPool.multinames[stream.readU30()];
                var valueIndex = stream.readU30();
                this.value = null;
                if (valueIndex != 0) {
                    this.value = constantPool.getValue(stream.readU8(), valueIndex);
                }
                break;
            case TRAIT_Method:
            case TRAIT_Setter:
            case TRAIT_Getter:
                this.dispId = stream.readU30();
                this.method = methods[stream.readU30()];
                this.method.name = this.name;
                break;
            case TRAIT_Class:
                this.slotId = stream.readU30();
                assert(classes, "Classes should be passed down here, I'm guessing whenever classes are being parsed.");
                this.class = classes[stream.readU30()];
                break;
            case TRAIT_Function: // TODO
                this.slotId = stream.readU30();
                this.method = methods[stream.readU30()];
                break;
        }

        if (this.attributes & ATTR_Metadata) {
            var metadata = [];
            var metadatacount = stream.readU30();
            for (var i = 0; i < metadatacount; ++i)
                metadata.push(stream.readU30());
            this.metadata = metadata;
        }
    }
<<<<<<< HEAD

=======
    
    trait.prototype.isSlot = function isSlot() {
        return this.kind == TRAIT_Slot;
    };
    
>>>>>>> 06875549
    trait.prototype.toString = function toString() {
        var str = getFlags(this.attributes, "final|override|metadata".split("|")) + " " + this.name;
        switch (this.kind) {
            case TRAIT_Slot:
            case TRAIT_Const:
                return str + ", slotId: " + this.slotId + ", typeName: " + this.typeName + ", value: " + this.value;
            case TRAIT_Method:
            case TRAIT_Setter:
            case TRAIT_Getter:
                return str + ", method: " + this.method + ", dispId: " + this.dispId;
                break;
            case TRAIT_Class:
                return str + ", slotId: " + this.slotId + ", class: " + this.class;
                break;
            case TRAIT_Function: // TODO
                break;
        }
    }
<<<<<<< HEAD

//        trait.prototype.find = function find(multiname) {
//            var traits = this.traits;
//            for (var i = 0; i < traits.length; i++) {
//                if (traits[i].name.matches(multiname)) {
//                    return traits[i];
//                }
//            }
//            return null;
//        };

=======
>>>>>>> 06875549
    return trait;
})();

var Namespace = (function () {

    const PUBLIC             = 0x00;
    const PROTECTED          = 0x01;
    const PACKAGE_INTERNAL   = 0x02;
    const PRIVATE            = 0x04;
    const EXPLICIT           = 0x08;
    const STATIC_PROTECTED   = 0x10;

    function namespace(constantPool, stream) {
        this.kind = stream.readU8();
        this.name = constantPool.strings[stream.readU30()];

        switch(this.kind) {
            case CONSTANT_Namespace:
            case CONSTANT_PackageNamespace:
            case CONSTANT_PackageInternalNs:
            case CONSTANT_ProtectedNamespace:
            case CONSTANT_ExplicitNamespace:
            case CONSTANT_StaticProtectedNs:
                this.type = PUBLIC;
                switch(this.kind) {
                    case CONSTANT_PackageInternalNs:
                        this.type = PACKAGE_INTERNAL;
                        break;
                    case CONSTANT_ProtectedNamespace:
                        this.type = PROTECTED;
                        break;
                    case CONSTANT_ExplicitNamespace:
                        this.type = EXPLICIT;
                        break;
                    case CONSTANT_StaticProtectedNs:
                        this.type = STATIC_PROTECTED;
                        break;
                }

                break;
            case CONSTANT_PrivateNs:
                this.type = PRIVATE;
                break;
            default:
                unexpected();
        }
    }

    namespace.prototype.isPublic = function isPublic() {
        // TODO: Broken
        return this.type == PUBLIC;
    };

    namespace.prototype.getURI = function getURI() {
        // TODO: Broken
        return this.name;
    };

    namespace.prototype.nameAndKind = function nameAndKind() {
        var kind;

        switch (this.kind) {
        case CONSTANT_Namespace:
            kind = "namespace";
            break;
        case CONSTANT_PackageNamespace:
            kind = "package";
            break;
        case CONSTANT_PackageInternalNs:
            kind = "_package";
            break;
        case CONSTANT_ProtectedNamespace:
            kind = "protected";
            break;
        case CONSTANT_ExplicitNamespace:
            kind = "explicit";
            break;
        case CONSTANT_StaticProtectedNs:
            kind = "static";
            break;
        case CONSTANT_PrivateNs:
            kind = "private";
            break;
        default:
            unexpected();
        }

        return this.toString() + " (" + kind + ")";
    }

    namespace.prototype.toString = function toString() {
        return this.type === PRIVATE ? "private" : this.name;
    }

    return namespace;
})();

/**
 * Section 2.3 and 4.4.3
 *
 * There are 10 multiname types, those ending in "A" represent the names of attributes. Some multinames
 * have the name and/or namespace part resolved at runtime, and are referred to as runtime multinames.
 *
 *  QName[A] - A qualified name is the simplest form of multiname, it has a name with exactly one
 *    namespace. They are usually used to represent the names of variables and for type annotations.
 *
 *  RTQName[A] - A runtime qualified name is a QName whose runtime part is resolved at runtime. Whenever
 *    a RTQName is used as an operand for an instruction, the namespace part is expected to be on the stack.
 *    RTQNames are used when the namespace is not known at compile time.
 *    ex: getNamespace()::f
 *
 *  RTQNameL[A] - A runtime qualified name late is a QName whose name and runtime part are resolved at runtime.
 *    ex: getNamespace()::[getName()]
 *
 *  Multiname[A] - A multiple namespace name is a name with a namespace set. The namespace set represents
 *  a collection of namespaces. Multinames are used for unqualified names where multiple namespace may be open.
 *    ex: f
 *
 *  MultinameL[A] - A multiname where the name is resolved at runtime.
 *    ex: [f]
 *
 *  Multiname Resolution: Section 2.3.6
 *
 *    Multinames are resolved in the object's declared traits, its dynamic properties, and finally the
 *    prototype chain, in this order, unless otherwise noted. The last two only happen if the multiname
 *    contains the public namespace (dynamic properties are always in the public namespace).
 *
 *    If the multiname is any type of QName, the QName will resolve to the property with the same name and
 *    namespace as the QName. If no property has the same name and namespace then the QName is unresolved.
 *
 *    If the multiname has a namespace set, then the object is searched for any properties with the same
 *    name and a namespace matches any of the namespaces in the namespace set.
 */
var Multiname = (function () {
    const ATTRIBUTE          = 0x01;
    const QNAME              = 0x02;
    const RUNTIME_NAMESPACE  = 0x04;
    const RUNTIME_NAME       = 0x08;
    const NAMESPACE_SET      = 0x10;
    const TYPE_PARAMETER     = 0x20;

    function multiname() {

    }

    multiname.prototype.clone = function clone() {
        var clone = new multiname();
        clone.flags = this.flags;
        clone.name = this.name;
        clone.namespace = this.namespace;
        clone.namespaceSet = this.namespaceSet;
        clone.typeParameter = this.typeParameter;
        return clone;
    }

    multiname.prototype.parse = function parse(constantPool, stream, multinames) {
        var index = 0;
        this.flags = 0;
        this.kind = stream.readU8();

        var setAnyNamespace = function() {
            this.flags &= ~(NAMESPACE_SET | RUNTIME_NAMESPACE);
            this.namespace = null;
        }.bind(this);

        var setAnyName = function() {
            this.flags &= ~(RUNTIME_NAME);
            this.name = null;
        }.bind(this);

        var setQName = function() {
            this.flags |= QNAME;
        }.bind(this);

        var setAttribute = function(set) {
            if (set) {
                this.flags |= ATTRIBUTE;
            } else {
                this.flags &= ~(ATTRIBUTE);
            }
        }.bind(this);

        var setRuntimeName = function() {
            this.flags |= RUNTIME_NAME;
            this.name = null;
        }.bind(this);

        var setRuntimeNamespace = function() {
            this.flags |= RUNTIME_NAMESPACE;
            this.flags &= ~(NAMESPACE_SET);
            this.namespace = null;
        }.bind(this);

        var setNamespaceSet = function(namespaceSet) {
            assert(namespaceSet != null);
            this.flags &= ~(RUNTIME_NAMESPACE);
            this.flags |= NAMESPACE_SET;
            this.namespaceSet = namespaceSet;
        }.bind(this);

        var setTypeParameter = function(typeParameter) {
            this.flags |= TYPE_PARAMETER;
            this.typeParameter = typeParameter;
        }.bind(this);

        switch (this.kind) {
            case CONSTANT_QName: case CONSTANT_QNameA:
                index = stream.readU30();
                if (index == 0) {
                    setAnyNamespace();
                } else {
                    this.namespace = constantPool.namespaces[index];
                }
                index = stream.readU30();
                if (index == 0) {
                    setAnyName();
                } else {
                    this.name = constantPool.strings[index];
                }
                setQName();
                setAttribute(this.kind == CONSTANT_QNameA);
                break;
            case CONSTANT_RTQName: case CONSTANT_RTQNameA:
                index = stream.readU30();
                if (index == 0) {
                    setAnyName();
                } else {
                    this.name = constantPool.strings[index];
                }
                setQName();
                setRuntimeNamespace();
                setAttribute(this.kind == CONSTANT_RTQNameA);
                break;
            case CONSTANT_RTQNameL: case CONSTANT_RTQNameLA:
                setQName();
                setRuntimeNamespace();
                setRuntimeName();
                setAttribute(this.kind == CONSTANT_RTQNameLA);
                break;
            case CONSTANT_Multiname: case CONSTANT_MultinameA:
                index = stream.readU30();
                if (index == 0) {
                    setAnyName();
                } else {
                    this.name = constantPool.strings[index];
                }
                index = stream.readU30();
                assert(index != 0);
                setNamespaceSet(constantPool.namespaceSets[index]);
                setAttribute(this.kind == CONSTANT_MultinameA);
                break;
            case CONSTANT_MultinameL: case CONSTANT_MultinameLA:
                setRuntimeName();
                index = stream.readU30();
                assert(index != 0);
                setNamespaceSet(constantPool.namespaceSets[index]);
                setAttribute(this.kind == CONSTANT_MultinameLA);
                break;
            /**
             * This is undocumented, looking at Tamarin source for this one.
             */
            case CONSTANT_TypeName:
                index = stream.readU32();
                for (var key in multinames[index]) {
                    this[key] = multinames[index][key];
                }
                index = stream.readU32();
                assert(index == 1);
                setTypeParameter(stream.readU32());
                break;
            default:
                unexpected();
                break;
        }
    };

    multiname.prototype.isAttribute = function isAttribute() {
        return this.flags & ATTRIBUTE;
    };

    multiname.prototype.isAnyName = function isAnyName() {
        return !this.isRuntimeName() && this.name == null;
    };

    multiname.prototype.isAnyNamespace = function isAnyNamespace() {
        return !this.isRuntimeNamespace() && !(this.flags & NAMESPACE_SET) && this.namespace == null;
    };

    multiname.prototype.isRuntimeName = function isRuntimeName() {
        return this.flags & RUNTIME_NAME;
    };

    multiname.prototype.isRuntimeNamespace = function isRuntimeNamespace() {
        return this.flags & RUNTIME_NAMESPACE;
    };

    multiname.prototype.isRuntime = function isRuntime() {
        return this.flags & (RUNTIME_NAME | RUNTIME_NAMESPACE);
    }

    multiname.prototype.isQName = function isQName() {
        return this.flags & QNAME;
    };

    multiname.prototype.namespaceCount = function namespaceCount() {
        return (this.namespaceSet && (this.flags & NAMESPACE_SET)) ? this.namespaceSet.length : 1;
    };

    multiname.prototype.getName = function getName() {
        assert(!this.isAnyName() && !this.isRuntimeName());
        return this.name;
    };

    multiname.prototype.setName = function setName(name) {
        this.flags &= ~(RUNTIME_NAME);
        this.name = name;
    };

    multiname.prototype.getNamespace = function getNamespace(i) {
        assert(!this.isRuntimeNamespace() && !this.isAnyNamespace());
        if (this.flags & NAMESPACE_SET) {
            return this.namespaceSet != null ? this.namespaceSet[i] : null;
        } else {
            assert(i == 0);
            return this.namespace;
        }
    };

    multiname.prototype.matches = function matches(multiname) {
        assert(this.isQName() && !this.isRuntime());
        if (this.name != multiname.name) {
            return false;
        }
        if (multiname.namespace) {
            return this.namespace == multiname.namespace;
        } else {
            return multiname.namespaceSet.indexOf(this.namespace) >= 0;
        }
        return this.name;
    };

    multiname.prototype.nameToString = function nameToString() {
        if (this.isAnyName()) {
            return "*";
        } else {
            return this.isRuntimeName() ? "[]" : this.getName();
        }
    };

    multiname.prototype.toString = function toString() {
        var str = this.isAttribute() ? "@" : "";
        if (this.isAnyNamespace()) {
            str += "*::" + this.nameToString();
        } else if (this.isRuntimeNamespace()) {
            str += "[]::" + this.nameToString();
        } else if (this.namespaceCount() == 1 && this.isQName()) {
            str += this.namespace + "::";
            str += this.nameToString();
        } else {
            str += "{";
            for (var i = 0, count = this.namespaceCount(); i < count; i++) {
                str += this.getNamespace(i);
                if (i + 1 < count) {
                    str += ",";
                }
            }
            str += "}::" + this.nameToString();
        }
        return str;
    }

    return multiname;
})();

var ConstantPool = (function constantPool() {
    function constantPool(stream) {
        var i, n;

        // ints
        var ints = [0];
        n = stream.readU30();
        for (i = 1; i < n; ++i) {
            ints.push(stream.readS32());
        }

        // uints
        var uints = [0];
        n = stream.readU30();
        for (i = 1; i < n; ++i) {
            uints.push(stream.readU32());
        }

        // doubles
        var doubles = [NaN];
        n = stream.readU30();
        for (i = 1; i < n; ++i) {
            doubles.push(stream.readDouble());
        }

        // strings
        var strings = [""];
        n = stream.readU30();
        for (i = 1; i < n; ++i) {
            strings.push(stream.readUTFString(stream.readU30()));
        }

        this.ints = ints;
        this.uints = uints;
        this.doubles = doubles;
        this.strings = strings;

        // namespaces
        var namespaces = [undefined];
        n = stream.readU30();
        for (i = 1; i < n; ++i) {
            namespaces.push(new Namespace(this, stream));
        }

        // namespace sets
        var namespaceSets = [undefined];
        n = stream.readU30();
        for (i = 1; i < n; ++i) {
            var count = stream.readU30();
            var set = [];
            for (var j = 0; j < count; ++j) {
                set.push(namespaces[stream.readU30()]);
            }
            namespaceSets.push(set);
        }


        this.namespaces = namespaces;
        this.namespaceSets = namespaceSets;

        // multinames
        var multinames = [undefined];
        n = stream.readU30();
        for (i = 1; i < n; ++i) {
            var multiname = new Multiname(this, stream, multinames);
            multiname.parse(this, stream, multinames);
            multinames.push(multiname);
        }

        this.multinames = multinames;
    }

    constantPool.prototype.getValue = function getValue(kind, index) {
        switch (kind) {
        case CONSTANT_Int:
            return this.ints[index];
        case CONSTANT_UInt:
            return this.uints[index];
        case CONSTANT_Double:
            return this.doubles[index];
        case CONSTANT_Utf8:
            return this.strings[index];
        case CONSTANT_True:
            return true;
        case CONSTANT_False:
            return false;
        case CONSTANT_Null:
            return null;
        case CONSTANT_Undefined:
            return undefined;
        case CONSTANT_Namespace:
        case CONSTANT_PackageInternalNS:
            return this.namespaces[index];
        case CONSTANT_QName:
        case CONSTANT_MultinameA:
        case CONSTANT_RTQName:
        case CONSTANT_RTQNameA:
        case CONSTANT_RTQNameL:
        case CONSTANT_RTQNameLA:
        case CONSTANT_NameL:
        case CONSTANT_NameLA:
            return this.multinames[index];
        case CONSTANT_Float:
            warning("TODO: CONSTANT_Float may be deprecated?");
            break;
        default:
            assert(false, "Not Implemented Kind " + kind);
        }
    };

    return constantPool;
})();

var MethodInfo = (function () {
    function methodInfo(constantPool, stream) {
        var paramcount = stream.readU30();
        var returntype = stream.readU30();
        var params = [];
        for (var i = 0; i < paramcount; ++i)
            params.push(stream.readU30());

        var debugName = constantPool.strings[stream.readU30()];
        var flags = stream.readU8();

        var optionalcount = 0;
        var optionals = null;
        if (flags & METHOD_HasOptional) {
            optionalcount = stream.readU30();
            optionals = [];
            for (var i = 0; i < optionalcount; ++i) {
                optionals[i] = { val: stream.readU30(), kind:stream.readU8() };
            }
        }

        var paramnames = null;
        if (flags & METHOD_HasParamNames) {
            paramnames = [];
            for (var i = 0; i < paramcount; ++i) {
                paramnames[i] = constantPool.strings[stream.readU30()];
            }
        }

        this.debugName = debugName;
        this.params = params;
        this.returntype = returntype;
        this.flags = flags;
        this.optionals = optionals;
        this.paramnames = paramnames;
        this.methodBody = null; // This will be filled in later when method bodies are parsed.
    }

    methodInfo.prototype = {
        toString: function toString() {
            var flags = getFlags(this.flags, "NEED_ARGUMENTS|NEED_ACTIVATION|NEED_REST|HAS_OPTIONAL|||SET_DXN|HAS_PARAM_NAMES".split("|"));
            return (flags ? flags + " " : "") + this.name;
        }
    };

    function parseException(stream) {
        return {
            start: stream.readU30(),
            end: stream.readU30(),
            target: stream.readU30(),
            typename: stream.readU30(),
            name: stream.readU30()
        };
    }

    methodInfo.parseBody = function parseBody(constantPool, methods, stream) {
        var info = methods[stream.readU30()];
        info.maxStack = stream.readU30();
        info.localCount = stream.readU30();
        info.initScopeDepth = stream.readU30();
        info.maxScopeDepth = stream.readU30();

        var code = new Uint8Array(stream.readU30());
        for (var i = 0; i < code.length; ++i) {
            code[i] = stream.readU8();
        }
        info.code = code;

        var exceptions = [];
        var exceptionCount = stream.readU30();
        for (var i = 0; i < exceptionCount; ++i) {
            exceptions.push(parseException(stream));
        }
        info.exceptions = exceptions;
        info.traits = parseTraits(constantPool, stream, methods);
    };

    return methodInfo;
})();

var MetaDataInfo = (function () {
    function metaDataInfo(constantPool, stream) {
        var name = stream.readU30();
        var itemcount = stream.readU30();

        var items = [];
        for (var i = 0; i < itemcount; ++i) {
            items[i] = { key: stream.readU30(), value: stream.readU30() };
        }

        this.name = name;
        this.items = items;
    }
    return metaDataInfo;
})();

var InstanceInfo = (function () {
    function instanceInfo(constantPool, methods, stream) {
        this.name = constantPool.multinames[stream.readU30()];
        assert(this.name.isQName());
        this.superName = constantPool.multinames[stream.readU30()];
        this.flags = stream.readU8();
        this.protectedNs = 0;
        if (this.flags & 8) {
            this.protectedNs = constantPool.namespaces[stream.readU30()];
        }
        var interfaceCount = stream.readU30();
        this.interfaces = [];
        for (var i = 0; i < interfaceCount; i++) {
            this.interfaces[i] = constantPool.multinames[stream.readU30()];
        }
        this.init = methods[stream.readU30()];
        this.traits = parseTraits(constantPool, stream, methods);
    }
    instanceInfo.prototype.toString = function toString() {
        var flags = getFlags(this.flags & 8, "sealed|final|interface|protected".split("|"));
        var str = (flags ? flags + " " : "") + this.name;
        if (this.superName) {
            str += " extends " + this.superName;
        }
        return str;
    }
    return instanceInfo;
})();

var ClassInfo = (function () {
    function classInfo(constantPool, methods, instance, stream) {
        this.init = methods[stream.readU30()];
        this.traits = parseTraits(constantPool, stream, methods);
        this.instance = instance
    }
    return classInfo;
})();

var ScriptInfo = (function scriptInfo() {
    function scriptInfo(constantPool, methods, classes, stream) {
        this.init = methods[stream.readU30()];
        this.methods = methods;
        this.traits = parseTraits(constantPool, stream, methods, classes);
    }
    scriptInfo.prototype = {
        get entryPoint() {
            return this.init;
        }
    };
    return scriptInfo;
})();

<<<<<<< HEAD
=======
var MethodBody = (function () {
    function parseException(stream) {
        return {
            start: stream.readU30(), 
            end: stream.readU30(), 
            target: stream.readU30(),
            typename: stream.readU30(), 
            name: stream.readU30()
        };
    }
    
    function methodBody(constantPool, methods, stream) {
        this.methodInfo = methods[stream.readU30()];
        assert(this.methodInfo.methodBody === null);
        this.methodInfo.methodBody = this; // Link method info's with method bodies.
        this.maxStack = stream.readU30();
        this.localCount = stream.readU30();
        this.initScopeDepth = stream.readU30();
        this.maxScopeDepth = stream.readU30();

        var code = new Uint8Array(stream.readU30());
        for (var i = 0; i < code.length; ++i) { 
            code[i] = stream.readU8();
        }
        this.code = code;

        var exceptions = [];
        var exceptionCount = stream.readU30();
        for (var i = 0; i < exceptionCount; ++i) {
            exceptions = parseException(stream);
        }
        this.exceptions = exceptions;
        this.traits = parseTraits(constantPool, stream, methods);
    }
    return methodBody;
})();

>>>>>>> 06875549
var AbcFile = (function () {
    function abcFile(bytes) {
        var n;
        var stream = new AbcStream(bytes);
        checkMagic(stream);
        this.constantPool = new ConstantPool(stream);

        // Method Infos
        this.methods = [];
        n = stream.readU30();
        for (i = 0; i < n; ++i) {
            this.methods.push(new MethodInfo(this.constantPool, stream));
        }

        // MetaData Infos
        this.metadata = [];
        n = stream.readU30();
        for (i = 0; i < n; ++i) {
            this.metadata.push(new MetaDataInfo(this.constantPool, stream));
        }

        // Instance Infos
        this.instances = [];
        n = stream.readU30();
        for (i = 0; i < n; ++i) {
            this.instances.push(new InstanceInfo(this.constantPool, this.methods, stream));
        }

        // Class Infos
        this.classes = [];
        for (i = 0; i < n; ++i) {
            this.classes.push(new ClassInfo(this.constantPool, this.methods, this.instances[i], stream));
        }

        // Script Infos
        this.scripts = [];
        n = stream.readU30();
        for (i = 0; i < n; ++i) {
            this.scripts.push(new ScriptInfo(this.constantPool, this.methods, this.classes, stream));
        }

        // Method body info just live inside methods
        n = stream.readU30();
        for (i = 0; i < n; ++i) {
            MethodInfo.parseBody(this.constantPool, this.methods, stream);
        }
    }

    function checkMagic(stream) {
        var magic = stream.readWord();
        var flashPlayerBrannan = 46 << 16 | 15;
        if (magic < flashPlayerBrannan) {
            throw new Error("Invalid ABC File (magic = " + Number(magic).toString(16) + ")");
        }
    }

    abcFile.prototype = {
        get lastScript() {
            assert (this.scripts.length > 0);
            return this.scripts[this.scripts.length - 1];
        },
        /**
         * Returns the entry point method for this Abc file. According to the spec, this is the
         * method associated with the last script in the file.
         */
        get entryPoint() {
            return this.lastScript.entryPoint;
<<<<<<< HEAD
        },

        sillyMethodLookup: function (methodInfo) {
            for (var key in this.methodBodies) {
                if (this.methodBodies[key].methodInfo == methodInfo) {
                    return this.methodBodies[key];
                }
            }
            return null;
=======
>>>>>>> 06875549
        }
    };

    return abcFile;
})();<|MERGE_RESOLUTION|>--- conflicted
+++ resolved
@@ -169,15 +169,11 @@
             this.metadata = metadata;
         }
     }
-<<<<<<< HEAD
-
-=======
-    
+
     trait.prototype.isSlot = function isSlot() {
         return this.kind == TRAIT_Slot;
     };
-    
->>>>>>> 06875549
+
     trait.prototype.toString = function toString() {
         var str = getFlags(this.attributes, "final|override|metadata".split("|")) + " " + this.name;
         switch (this.kind) {
@@ -196,7 +192,6 @@
                 break;
         }
     }
-<<<<<<< HEAD
 
 //        trait.prototype.find = function find(multiname) {
 //            var traits = this.traits;
@@ -208,8 +203,6 @@
 //            return null;
 //        };
 
-=======
->>>>>>> 06875549
     return trait;
 })();
 
@@ -732,7 +725,6 @@
         this.flags = flags;
         this.optionals = optionals;
         this.paramnames = paramnames;
-        this.methodBody = null; // This will be filled in later when method bodies are parsed.
     }
 
     methodInfo.prototype = {
@@ -845,46 +837,6 @@
     return scriptInfo;
 })();
 
-<<<<<<< HEAD
-=======
-var MethodBody = (function () {
-    function parseException(stream) {
-        return {
-            start: stream.readU30(), 
-            end: stream.readU30(), 
-            target: stream.readU30(),
-            typename: stream.readU30(), 
-            name: stream.readU30()
-        };
-    }
-    
-    function methodBody(constantPool, methods, stream) {
-        this.methodInfo = methods[stream.readU30()];
-        assert(this.methodInfo.methodBody === null);
-        this.methodInfo.methodBody = this; // Link method info's with method bodies.
-        this.maxStack = stream.readU30();
-        this.localCount = stream.readU30();
-        this.initScopeDepth = stream.readU30();
-        this.maxScopeDepth = stream.readU30();
-
-        var code = new Uint8Array(stream.readU30());
-        for (var i = 0; i < code.length; ++i) { 
-            code[i] = stream.readU8();
-        }
-        this.code = code;
-
-        var exceptions = [];
-        var exceptionCount = stream.readU30();
-        for (var i = 0; i < exceptionCount; ++i) {
-            exceptions = parseException(stream);
-        }
-        this.exceptions = exceptions;
-        this.traits = parseTraits(constantPool, stream, methods);
-    }
-    return methodBody;
-})();
-
->>>>>>> 06875549
 var AbcFile = (function () {
     function abcFile(bytes) {
         var n;
@@ -952,18 +904,6 @@
          */
         get entryPoint() {
             return this.lastScript.entryPoint;
-<<<<<<< HEAD
-        },
-
-        sillyMethodLookup: function (methodInfo) {
-            for (var key in this.methodBodies) {
-                if (this.methodBodies[key].methodInfo == methodInfo) {
-                    return this.methodBodies[key];
-                }
-            }
-            return null;
-=======
->>>>>>> 06875549
         }
     };
 

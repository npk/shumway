--- conflicted
+++ resolved
@@ -19,14 +19,9 @@
 
 natives.VideoClass = function VideoClass(runtime, scope, instance, baseClass) {
   function constructorHook() {
-<<<<<<< HEAD
-    this.d = runtime.notifyConstruct(this, Array.prototype.slice.call(arguments, 0));
     if (AVM2.isRunning()) {
       this.nativeObject = new Video();
     }
-=======
-    this.nativeObject = new Video();
->>>>>>> 40b9b2a6
     return instance.apply(this, arguments);
   }
 
